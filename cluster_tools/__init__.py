--- conflicted
+++ resolved
@@ -179,18 +179,13 @@
         if "logging_config" in kwargs:
             self.meta_data["logging_config"] = kwargs["logging_config"]
 
-<<<<<<< HEAD
-    def _start(self, workerid, job_count=None, job_name=None):
-
-=======
     def handle_kill(self,signum, frame):
       self.wait_thread.stop()
       job_ids = "\n".join(str(id) for id in self.jobs.keys())
       print("A termination signal was registered. The following jobs on slurm are still running:\n{}".format(job_ids))
       sys.exit(130)
 
-    def _start(self, workerid, job_count=None):
->>>>>>> a656013f
+    def _start(self, workerid, job_count=None, job_name=None):
         """Start a job with the given worker ID and return an ID
         identifying the new job. The job should run ``python -m
         cfut.remote <workerid>.
